// Copyright 2016 Qiang Xue. All rights reserved.
// Use of this source code is governed by a MIT-style
// license that can be found in the LICENSE file.

package dbx

import (
	"database/sql"
	"reflect"
	"testing"

	"github.com/stretchr/testify/assert"
)

func TestDefaultFieldMapFunc(t *testing.T) {
	tests := []struct {
		input, output string
	}{
		{"Name", "name"},
		{"FirstName", "first_name"},
		{"Name0", "name0"},
		{"ID", "id"},
		{"UserID", "user_id"},
		{"User0ID", "user0_id"},
		{"MyURL", "my_url"},
		{"URLPath", "urlpath"},
		{"MyURLPath", "my_urlpath"},
		{"First_Name", "first_name"},
		{"first_name", "first_name"},
		{"_FirstName", "_first_name"},
		{"_First_Name", "_first_name"},
	}
	for _, test := range tests {
		r := DefaultFieldMapFunc(test.input)
		assert.Equal(t, test.output, r, test.input)
	}
}

func Test_concat(t *testing.T) {
	assert.Equal(t, "a.b", concat("a", "b"))
	assert.Equal(t, "a", concat("a", ""))
	assert.Equal(t, "b", concat("", "b"))
}

func Test_parseTag(t *testing.T) {
	name, pk := parseTag("abc")
	assert.Equal(t, "abc", name)
	assert.False(t, pk)

	name, pk = parseTag("pk,abc")
	assert.Equal(t, "abc", name)
	assert.True(t, pk)

	name, pk = parseTag("pk")
	assert.Equal(t, "", name)
	assert.True(t, pk)
}

func Test_indirect(t *testing.T) {
	var a int
	assert.Equal(t, reflect.ValueOf(a).Kind(), indirect(reflect.ValueOf(a)).Kind())
	var b *int
	bi := indirect(reflect.ValueOf(&b))
	assert.Equal(t, reflect.ValueOf(a).Kind(), bi.Kind())
	if assert.NotNil(t, b) {
		assert.Equal(t, 0, *b)
	}
}

func Test_structValue_columns(t *testing.T) {
	customer := Customer{
		ID:     1,
		Name:   "abc",
		Status: 2,
		Email:  "abc@example.com",
	}
	sv := newStructValue(&customer, DefaultFieldMapFunc, DefaultTableMapFunc)
	cols := sv.columns(nil, nil)
	assert.Equal(t, map[string]interface{}{"id": 1, "name": "abc", "status": 2, "email": "abc@example.com", "address": sql.NullString{}}, cols)

	cols = sv.columns([]string{"ID", "name"}, nil)
	assert.Equal(t, map[string]interface{}{"id": 1}, cols)

	cols = sv.columns([]string{"ID", "Name"}, []string{"ID"})
	assert.Equal(t, map[string]interface{}{"name": "abc"}, cols)

	cols = sv.columns(nil, []string{"ID", "Address"})
	assert.Equal(t, map[string]interface{}{"name": "abc", "status": 2, "email": "abc@example.com"}, cols)

	sv = newStructValue(&customer, nil, DefaultTableMapFunc)
	cols = sv.columns([]string{"ID", "Name"}, []string{"ID"})
	assert.Equal(t, map[string]interface{}{"Name": "abc"}, cols)
}

func TestIssue37(t *testing.T) {
	customer := Customer{
		ID:     1,
		Name:   "abc",
		Status: 2,
		Email:  "abc@example.com",
	}
	ev := struct {
		Customer
		Status string
<<<<<<< HEAD
	} {customer, "20"}
	sv := newStructValue(&ev, nil, DefaultTableMapFunc)
=======
	}{customer, "20"}
	sv := newStructValue(&ev, nil)
>>>>>>> b7add2e1
	cols := sv.columns([]string{"ID", "Status"}, nil)
	assert.Equal(t, map[string]interface{}{"ID": 1, "Status": "20"}, cols)

	ev2 := struct {
		Status string
		Customer
<<<<<<< HEAD
	} {"20", customer}
	sv = newStructValue(&ev2, nil, DefaultTableMapFunc)
=======
	}{"20", customer}
	sv = newStructValue(&ev2, nil)
>>>>>>> b7add2e1
	cols = sv.columns([]string{"ID", "Status"}, nil)
	assert.Equal(t, map[string]interface{}{"ID": 1, "Status": "20"}, cols)
}

type MyCustomer struct{}

func Test_DefaultTableMapFunc(t *testing.T) {
	var c1 Customer
	assert.Equal(t, "customer", DefaultTableMapFunc(c1))

	var c2 *Customer
	assert.Equal(t, "customer", DefaultTableMapFunc(c2))

	var c3 MyCustomer
	assert.Equal(t, "my_customer", DefaultTableMapFunc(c3))

	var c4 []Customer
	assert.Equal(t, "customer", DefaultTableMapFunc(c4))

	var c5 *[]Customer
	assert.Equal(t, "customer", DefaultTableMapFunc(c5))

	var c6 []MyCustomer
	assert.Equal(t, "my_customer", DefaultTableMapFunc(c6))

	var c7 []CustomerPtr
	assert.Equal(t, "customer", DefaultTableMapFunc(c7))

	var c8 **int
	assert.Equal(t, "", DefaultTableMapFunc(c8))
}

type FA struct {
	A1 string
	A2 int
}

type FB struct {
	B1 string
}<|MERGE_RESOLUTION|>--- conflicted
+++ resolved
@@ -102,26 +102,16 @@
 	ev := struct {
 		Customer
 		Status string
-<<<<<<< HEAD
 	} {customer, "20"}
 	sv := newStructValue(&ev, nil, DefaultTableMapFunc)
-=======
-	}{customer, "20"}
-	sv := newStructValue(&ev, nil)
->>>>>>> b7add2e1
 	cols := sv.columns([]string{"ID", "Status"}, nil)
 	assert.Equal(t, map[string]interface{}{"ID": 1, "Status": "20"}, cols)
 
 	ev2 := struct {
 		Status string
 		Customer
-<<<<<<< HEAD
 	} {"20", customer}
 	sv = newStructValue(&ev2, nil, DefaultTableMapFunc)
-=======
-	}{"20", customer}
-	sv = newStructValue(&ev2, nil)
->>>>>>> b7add2e1
 	cols = sv.columns([]string{"ID", "Status"}, nil)
 	assert.Equal(t, map[string]interface{}{"ID": 1, "Status": "20"}, cols)
 }

--- conflicted
+++ resolved
@@ -310,9 +310,6 @@
 Notice how the table and column names are properly quoted according to the currently using database type.
 And parameter binding is used to populate the value of `p0` in the `WHERE` clause.
 
-<<<<<<< HEAD
-`ozzo-dbx` supports very flexible and powerful query condition building which can be used to build SQL clauses
-=======
 Every SQL keyword has a corresponding query building method. For example, `SELECT` corresponds to `Select()`,
 `FROM` corresponds to `From()`, `WHERE` corresponds to `Where()`, and so on. You can chain these method calls
 together, just like you would do when writing a plain SQL. Each of these methods returns the query instance
@@ -324,8 +321,7 @@
 
 ### Building Query Conditions
 
-`dbx-ozzo` supports very flexible and powerful query condition building which can be used to build SQL clauses
->>>>>>> f765f8d6
+`ozzo-dbx` supports very flexible and powerful query condition building which can be used to build SQL clauses
 such as `WHERE`, `HAVING`, etc. For example,
 
 ```go

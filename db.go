// Copyright 2016 Qiang Xue. All rights reserved.
// Use of this source code is governed by a MIT-style
// license that can be found in the LICENSE file.

// Package dbx provides a set of DB-agnostic and easy-to-use query building methods for relational databases.
package dbx

import (
	"bytes"
	"context"
	"database/sql"
	"regexp"
	"strings"
	"time"
)

type (
	// LogFunc logs a message for each SQL statement being executed.
	// This method takes one or multiple parameters. If a single parameter
	// is provided, it will be treated as the log message. If multiple parameters
	// are provided, they will be passed to fmt.Sprintf() to generate the log message.
	LogFunc func(format string, a ...interface{})

	// PerfFunc is called when a query finishes execution.
	// The query execution time is passed to this function so that the DB performance
	// can be profiled. The "ns" parameter gives the number of nanoseconds that the
	// SQL statement takes to execute, while the "execute" parameter indicates whether
	// the SQL statement is executed or queried (usually SELECT statements).
	PerfFunc func(ns int64, sql string, execute bool)

	// QueryLogFunc is called each time when performing a SQL query.
	// The "t" parameter gives the time that the SQL statement takes to execute,
	// while rows and err are the result of the query.
	QueryLogFunc func(ctx context.Context, t time.Duration, sql string, rows *sql.Rows, err error)

	// ExecLogFunc is called each time when a SQL statement is executed.
	// The "t" parameter gives the time that the SQL statement takes to execute,
	// while result and err refer to the result of the execution.
	ExecLogFunc func(ctx context.Context, t time.Duration, sql string, result sql.Result, err error)

	// BuilderFunc creates a Builder instance using the given DB instance and Executor.
	BuilderFunc func(*DB, Executor) Builder

	// DB enhances sql.DB by providing a set of DB-agnostic query building methods.
	// DB allows easier query building and population of data into Go variables.
	DB struct {
		Builder

		// FieldMapper maps struct fields to DB columns. Defaults to DefaultFieldMapFunc.
		FieldMapper FieldMapFunc
		// TableMapper maps structs to table names. Defaults to DefaultTableMapFunc
		TableMapper TableMapFunc
		// LogFunc logs the SQL statements being executed. Defaults to nil, meaning no logging.
		LogFunc LogFunc
		// PerfFunc logs the SQL execution time. Defaults to nil, meaning no performance profiling.
		// Deprecated: Please use QueryLogFunc and ExecLogFunc instead.
		PerfFunc PerfFunc
		// QueryLogFunc is called each time when performing a SQL query that returns data.
		QueryLogFunc QueryLogFunc
		// ExecLogFunc is called each time when a SQL statement is executed.
		ExecLogFunc ExecLogFunc

		sqlDB      *sql.DB
		driverName string
		ctx        context.Context
	}

	// Errors represents a list of errors.
	Errors []error
)

// BuilderFuncMap lists supported BuilderFunc according to DB driver names.
// You may modify this variable to add the builder support for a new DB driver.
// If a DB driver is not listed here, the StandardBuilder will be used.
var BuilderFuncMap = map[string]BuilderFunc{
	"sqlite3":  NewSqliteBuilder,
	"mysql":    NewMysqlBuilder,
	"postgres": NewPgsqlBuilder,
	"pgx":      NewPgsqlBuilder,
	"mssql":    NewMssqlBuilder,
	"oci8":     NewOciBuilder,
}

// NewFromDB encapsulates an existing database connection.
func NewFromDB(sqlDB *sql.DB, driverName string) *DB {
	db := &DB{
		driverName:  driverName,
		sqlDB:       sqlDB,
		FieldMapper: DefaultFieldMapFunc,
		TableMapper: DefaultTableMapFunc,
	}
	db.Builder = db.newBuilder(db.sqlDB)
	return db
}

// Open opens a database specified by a driver name and data source name (DSN).
// Note that Open does not check if DSN is specified correctly. It doesn't try to establish a DB connection either.
// Please refer to sql.Open() for more information.
func Open(driverName, dsn string) (*DB, error) {
	sqlDB, err := sql.Open(driverName, dsn)
	if err != nil {
		return nil, err
	}

	return NewFromDB(sqlDB, driverName), nil
}

// MustOpen opens a database and establishes a connection to it.
// Please refer to sql.Open() and sql.Ping() for more information.
func MustOpen(driverName, dsn string) (*DB, error) {
	db, err := Open(driverName, dsn)
	if err != nil {
		return nil, err
	}
	if err := db.sqlDB.Ping(); err != nil {
		return nil, err
	}
	return db, nil
}

// Clone makes a shallow copy of DB.
func (db *DB) Clone() *DB {
	db2 := &DB{
<<<<<<< HEAD
		driverName:  db.driverName,
		sqlDB:       db.sqlDB,
		FieldMapper: db.FieldMapper,
		TableMapper: db.TableMapper,
		PerfFunc:    db.PerfFunc,
		LogFunc:     db.LogFunc,
=======
		driverName:   db.driverName,
		sqlDB:        db.sqlDB,
		FieldMapper:  db.FieldMapper,
		PerfFunc:     db.PerfFunc,
		LogFunc:      db.LogFunc,
		QueryLogFunc: db.QueryLogFunc,
		ExecLogFunc:  db.ExecLogFunc,
>>>>>>> b7add2e1
	}
	db2.Builder = db2.newBuilder(db.sqlDB)
	return db2
}

// WithContext returns a new instance of DB associated with the given context.
func (db *DB) WithContext(ctx context.Context) *DB {
	db2 := db.Clone()
	db2.ctx = ctx
	return db2
}

// Context returns the context associated with the DB instance.
// It returns nil if no context is associated.
func (db *DB) Context() context.Context {
	return db.ctx
}

// DB returns the sql.DB instance encapsulated by dbx.DB.
func (db *DB) DB() *sql.DB {
	return db.sqlDB
}

// Close closes the database, releasing any open resources.
// It is rare to Close a DB, as the DB handle is meant to be
// long-lived and shared between many goroutines.
func (db *DB) Close() error {
	return db.sqlDB.Close()
}

// Begin starts a transaction.
func (db *DB) Begin() (*Tx, error) {
	var tx *sql.Tx
	var err error
	if db.ctx != nil {
		tx, err = db.sqlDB.BeginTx(db.ctx, nil)
	} else {
		tx, err = db.sqlDB.Begin()
	}
	if err != nil {
		return nil, err
	}
	return &Tx{db.newBuilder(tx), tx}, nil
}

// BeginTx starts a transaction with the given context and transaction options.
func (db *DB) BeginTx(ctx context.Context, opts *sql.TxOptions) (*Tx, error) {
	tx, err := db.sqlDB.BeginTx(ctx, opts)
	if err != nil {
		return nil, err
	}
	return &Tx{db.newBuilder(tx), tx}, nil
}

// Wrap encapsulates an existing transaction.
func (db *DB) Wrap(sqlTx *sql.Tx) *Tx {
	return &Tx{db.newBuilder(sqlTx), sqlTx}
}

// Transactional starts a transaction and executes the given function.
// If the function returns an error, the transaction will be rolled back.
// Otherwise, the transaction will be committed.
func (db *DB) Transactional(f func(*Tx) error) (err error) {
	tx, err := db.Begin()
	if err != nil {
		return err
	}

	defer func() {
		if p := recover(); p != nil {
			tx.Rollback()
			panic(p)
		} else if err != nil {
			if err2 := tx.Rollback(); err2 != nil {
				if err2 == sql.ErrTxDone {
					return
				}
				err = Errors{err, err2}
			}
		} else {
			if err = tx.Commit(); err == sql.ErrTxDone {
				err = nil
			}
		}
	}()

	err = f(tx)

	return err
}

// TransactionalContext starts a transaction and executes the given function with the given context and transaction options.
// If the function returns an error, the transaction will be rolled back.
// Otherwise, the transaction will be committed.
func (db *DB) TransactionalContext(ctx context.Context, opts *sql.TxOptions, f func(*Tx) error) (err error) {
	tx, err := db.BeginTx(ctx, opts)
	if err != nil {
		return err
	}

	defer func() {
		if p := recover(); p != nil {
			tx.Rollback()
			panic(p)
		} else if err != nil {
			if err2 := tx.Rollback(); err2 != nil {
				if err2 == sql.ErrTxDone {
					return
				}
				err = Errors{err, err2}
			}
		} else {
			if err = tx.Commit(); err == sql.ErrTxDone {
				err = nil
			}
		}
	}()

	err = f(tx)

	return err
}

// DriverName returns the name of the DB driver.
func (db *DB) DriverName() string {
	return db.driverName
}

// QuoteTableName quotes the given table name appropriately.
// If the table name contains DB schema prefix, it will be handled accordingly.
// This method will do nothing if the table name is already quoted or if it contains parenthesis.
func (db *DB) QuoteTableName(s string) string {
	if strings.Contains(s, "(") || strings.Contains(s, "{{") {
		return s
	}
	if !strings.Contains(s, ".") {
		return db.QuoteSimpleTableName(s)
	}
	parts := strings.Split(s, ".")
	for i, part := range parts {
		parts[i] = db.QuoteSimpleTableName(part)
	}
	return strings.Join(parts, ".")
}

// QuoteColumnName quotes the given column name appropriately.
// If the table name contains table name prefix, it will be handled accordingly.
// This method will do nothing if the column name is already quoted or if it contains parenthesis.
func (db *DB) QuoteColumnName(s string) string {
	if strings.Contains(s, "(") || strings.Contains(s, "{{") || strings.Contains(s, "[[") {
		return s
	}
	prefix := ""
	if pos := strings.LastIndex(s, "."); pos != -1 {
		prefix = db.QuoteTableName(s[:pos]) + "."
		s = s[pos+1:]
	}
	return prefix + db.QuoteSimpleColumnName(s)
}

var (
	plRegex    = regexp.MustCompile(`\{:\w+\}`)
	quoteRegex = regexp.MustCompile(`(\{\{[\w\-\. ]+\}\}|\[\[[\w\-\. ]+\]\])`)
)

// processSQL replaces the named param placeholders in the given SQL with anonymous ones.
// It also quotes table names and column names found in the SQL if these names are enclosed
// within double square/curly brackets. The method will return the updated SQL and the list of parameter names.
func (db *DB) processSQL(s string) (string, []string) {
	var placeholders []string
	count := 0
	s = plRegex.ReplaceAllStringFunc(s, func(m string) string {
		count++
		placeholders = append(placeholders, m[2:len(m)-1])
		return db.GeneratePlaceholder(count)
	})
	s = quoteRegex.ReplaceAllStringFunc(s, func(m string) string {
		if m[0] == '{' {
			return db.QuoteTableName(m[2 : len(m)-2])
		}
		return db.QuoteColumnName(m[2 : len(m)-2])
	})
	return s, placeholders
}

// newBuilder creates a query builder based on the current driver name.
func (db *DB) newBuilder(executor Executor) Builder {
	builderFunc, ok := BuilderFuncMap[db.driverName]
	if !ok {
		builderFunc = NewStandardBuilder
	}
	return builderFunc(db, executor)
}

// Error returns the error string of Errors.
func (errs Errors) Error() string {
	var b bytes.Buffer
	for i, e := range errs {
		if i > 0 {
			b.WriteRune('\n')
		}
		b.WriteString(e.Error())
	}
	return b.String()
}<|MERGE_RESOLUTION|>--- conflicted
+++ resolved
@@ -121,22 +121,14 @@
 // Clone makes a shallow copy of DB.
 func (db *DB) Clone() *DB {
 	db2 := &DB{
-<<<<<<< HEAD
-		driverName:  db.driverName,
-		sqlDB:       db.sqlDB,
-		FieldMapper: db.FieldMapper,
-		TableMapper: db.TableMapper,
-		PerfFunc:    db.PerfFunc,
-		LogFunc:     db.LogFunc,
-=======
 		driverName:   db.driverName,
 		sqlDB:        db.sqlDB,
 		FieldMapper:  db.FieldMapper,
-		PerfFunc:     db.PerfFunc,
+		TableMapper: db.TableMapper,
+    PerfFunc:     db.PerfFunc,
 		LogFunc:      db.LogFunc,
 		QueryLogFunc: db.QueryLogFunc,
 		ExecLogFunc:  db.ExecLogFunc,
->>>>>>> b7add2e1
 	}
 	db2.Builder = db2.newBuilder(db.sqlDB)
 	return db2
